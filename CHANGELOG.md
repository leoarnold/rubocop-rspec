# Change log

## Master (Unreleased)

<<<<<<< HEAD
* Move our documentation from rubocop-rspec.readthedocs.io to docs.rubocop.org/rubocop-rspec. ([@bquorning][])
* Add `RSpec/RepeatedIncludeExample` cop. ([@biinari][])
* Fix `RSpec/FilePath` when checking a file with a shared example. ([@pirj][])
* Fix subject nesting detection in `RSpec/LeadingSubject`. ([@pirj][])
* Fix false positives in `RSpec/EmptyExampleGroup`. ([@pirj][])
=======
## 1.43.2 (2020-08-25)

* Fix `RSpec/FilePath` when checking a file with a shared example. ([@pirj][])
* Fix subject nesting detection in `RSpec/LeadingSubject`. ([@pirj][])
>>>>>>> fd7009b6

## 1.43.1 (2020-08-17)

* Fix `RSpec/FilePath` when checking a file defining e.g. an empty class. ([@bquorning][])

## 1.43.0 (2020-08-17)

* Add a new base cop class `::RuboCop::Cop::RSpec::Base`. The old base class `::RuboCop::Cop::RSpec::Cop` is deprecated, and will be removed in the next major release. ([@bquorning][])
* Add support for subject detection after includes and example groups in `RSpec/LeadingSubject`. ([@pirj][])
* Ignore trailing punctuation in context description prefix. ([@elliterate][])
* Relax `RSpec/VariableDefinition` cop so interpolated and multiline strings are accepted even when configured to enforce the `symbol` style. ([@bquorning][])
* Fix `RSpec/EmptyExampleGroup` to flag example groups with examples in invalid scopes. ([@mlarraz][])
* Fix `RSpec/EmptyExampleGroup` to ignore examples groups with examples defined inside iterators. ([@pirj][])
* Improve `RSpec/NestedGroups`, `RSpec/FilePath`, `RSpec/DescribeMethod`, `RSpec/MultipleDescribes`, `RSpec/DescribeClass`'s top-level example group detection. ([@pirj][])
* Add detection of `let!` with a block-pass or a string literal to `RSpec/LetSetup`. ([@pirj][])
* Add `IgnoredPatterns` configuration option to `RSpec/VariableName`. ([@jtannas][])
* Add `RSpec/MultipleMemoizedHelpers` cop. ([@mockdeep][])

## 1.42.0 (2020-07-09)

* Update RuboCop dependency to 0.87.0 because of changes to internal APIs. ([@bquorning][], [@Darhazer][])

## 1.41.0 (2020-07-03)

* Extend the list of Rails spec types for `RSpec/DescribeClass`. ([@pirj][])
* Fix `FactoryBot/AttributeDefinedStatically` to allow `#traits_for_enum` without a block. ([@harrylewis][])
* Improve the performance of `FactoryBot/AttributeDefinedStatically`, `RSpec/InstanceVariable`, `RSpec/LetSetup`, `RSpec/NestedGroups` and `RSpec/ReturnFromStub`. ([@andrykonchin][])

## 1.40.0 (2020-06-11)

* Add new `RSpec/VariableName` cop. ([@tejasbubane][])
* Add new `RSpec/VariableDefinition` cop. ([@tejasbubane][])
* Expand `Capybara/VisibilityMatcher` to support more than just `have_selector`. ([@twalpole][])
* Add new `SpecSuffixOnly` option to `RSpec/FilePath` cop. ([@zdennis][])
* Allow `RSpec/RepeatedExampleGroupBody` to differ only by described_class. ([@robotdana][])
* Fix `RSpec/FilePath` detection across sibling directories. ([@rolfschmidt][])
* Improve the performance of `RSpec/SubjectStub` by an order of magnitude. ([@andrykonchin][])

## 1.39.0 (2020-05-01)

* Fix `RSpec/FilePath` detection when absolute path includes test subject. ([@eitoball][])
* Add new `Capybara/VisibilityMatcher` cop. ([@aried3r][])
* Ignore String constants by `RSpec/Describe`. ([@AlexWayfer][])
* Drop support for ruby 2.3. ([@bquorning][])
* Fix multiple cops to detect `let` with proc argument. ([@tejasbubane][])
* Add autocorrect support for `RSpec/ScatteredLet`. ([@Darhazer][])
* Add new `RSpec/EmptyHook` cop. ([@tejasbubane][])

## 1.38.1 (2020-02-15)

* Fix `RSpec/RepeatedDescription` to detect descriptions with interpolation and methods. ([@lazycoder9][])

## 1.38.0 (2020-02-11)

* Fix `RSpec/InstanceVariable` detection inside custom matchers. ([@pirj][])
* Fix `RSpec/ScatteredSetup` to distinguish hooks with different metadata. ([@pirj][])
* Add autocorrect support for `RSpec/ExpectActual` cop. ([@dduugg][], [@pirj][])
* Add `RSpec/RepeatedExampleGroupBody` cop. ([@lazycoder9][])
* Add `RSpec/RepeatedExampleGroupDescription` cop. ([@lazycoder9][])
* Add block name and other lines to `RSpec/ScatteredSetup` message. ([@elebow][])
* Fix `RSpec/RepeatedDescription` to take into account example metadata. ([@lazycoder9][])

## 1.37.1 (2019-12-16)

* Improve message and description of `FactoryBot/FactoryClassName`. ([@ybiquitous][])
* Fix `FactoryBot/FactoryClassName` to ignore `Hash` and `OpenStruct`. ([@jfragoulis][])

## 1.37.0 (2019-11-25)

* Implement `RSpec/DescribedClassModuleWrapping` to disallow RSpec statements within a module. ([@kellysutton][])
* Fix documentation rake task to support Rubocop 0.75. ([@nickcampbell18][])
* Fix `RSpec/SubjectStub` to detect implicit subjects stubbed. ([@QQism][])
* Fix `RSpec/Pending` not flagging `skip` with string values. ([@pirj][])
* Add `AllowedExplicitMatchers` config option for `RSpec/PredicateMatcher`. ([@mkrawc][])
* Add `FactoryBot/FactoryClassName` cop. ([@jfragoulis][])

## 1.36.0 (2019-09-27)

* Fix `RSpec/DescribedClass`'s error when `described_class` is used as part of a constant. ([@pirj][])
* Fix `RSpec/ExampleWording` autocorrect of multi-line docstrings. ([@pirj][])
* Add `RSpec/ContextMethod` cop, to detect method names in `context`. ([@geniou][])
* Update RuboCop dependency to 0.68.1 with support for children matching node pattern syntax. ([@pirj][])
* Add `RSpec/EmptyLineAfterExample` cop to check that there is an empty line after example blocks. ([@pirj][])
* Fix `Capybara/CurrentPathExpectation` auto-corrector, to include option `ignore_query: true`. ([@onumis][])
* Fix `RSpec/Focus` detecting mixed array/hash metadata. ([@dgollahon][])
* Fix `RSpec/Focus` to also detect `pending` examples. ([@dgollahon][])

## 1.35.0 (2019-08-02)

* Add `RSpec/ImplicitBlockExpectation` cop. ([@pirj][])

## 1.34.1 (2019-07-31)

* Fix `RSpec/DescribedClass`'s error when a local variable is part of the namespace. ([@pirj][])

## 1.34.0 (2019-07-23)

* Remove `AggregateFailuresByDefault` config option of `RSpec/MultipleExpectations`. ([@pirj][])
* Add `RSpec/LeakyConstantDeclaration` cop. ([@jonatas][], [@pirj][])
* Improve `aggregate_failures` metadata detection of `RSpec/MultipleExpectations`. ([@pirj][])
* Improve `RSpec/SubjectStub` detection and message. ([@pirj][])
* Change message of `RSpec/LetSetup` cop to be more descriptive. ([@foton][])
* Improve `RSpec/ExampleWording` to handle interpolated example messages. ([@nc-holodakg][])
* Improve detection by allowing the use of `RSpec` as a top-level constant. ([@pirj][])
* Fix `RSpec/DescribedClass`'s incorrect detection. ([@pirj][])
* Improve `RSpec/DescribedClass`'s ability to detect inside modules and classes. ([@pirj][])

## 1.33.0 (2019-05-13)

* Let `RSpec/DescribedClass` pass `Struct` instantiation closures. ([@schmijos][])
* Fixed `RSpec/ContextWording` missing `context`s with metadata. ([@pirj][])
* Fix `FactoryBot/AttributeDefinedStatically` not working with an explicit receiver. ([@composerinteralia][])
* Add `RSpec/Dialect` enforces custom RSpec dialects. ([@gsamokovarov][])
* Fix redundant blank lines in `RSpec/MultipleSubjects`'s autocorrect. ([@pirj][])
* Drop support for ruby `2.2`. ([@bquorning][])

## 1.32.0 (2019-01-27)

* Add `RSpec/Yield` cop, suggesting using the `and_yield` method when stubbing a method, accepting a block. ([@Darhazer][])
* Fix `FactoryBot/CreateList` autocorrect crashing when the factory is called with a block=. ([@Darhazer][])
* Fixed `RSpec/Focus` not flagging some cases of `RSpec.describe` with `focus: true`. ([@Darhazer][])
* Fixed `RSpec/Pending` not flagging some cases of `RSpec.describe` with `:skip`. ([@Darhazer][])
* Fix false positive in `RSpec/ReceiveCounts` when method name `exactly`, `at_least` or `at_most` is used along with `times`, without being an RSpec API. ([@Darhazer][])

## 1.31.0 (2019-01-02)

* Add `IgnoreSharedExamples` option for `RSpec/NamedSubject`. ([@RST-J][])
* Add autocorrect support for `Capybara/CurrentPathExpectation` cop. ([@ypresto][])
* Add support for built-in `exists` matcher for `RSpec/PredicateMatcher` cop. ([@mkenyon][])
* `SingleArgumentMessageChain` no longer reports an array as it's only argument as an offense. ([@Darhazer][])

## 1.30.1 (2018-11-01)

* `FactoryBot/CreateList` now ignores `times` blocks with an argument. ([@Darhazer][])

## 1.30.0 (2018-10-08)

* Add config to `RSpec/VerifiedDoubles` to enforcement of verification on unnamed doubles. ([@BrentWheeldon][])
* Fix `FactoryBot/AttributeDefinedStatically` not working when there is a non-symbol key. ([@vzvu3k6k][])
* Fix false positive in `RSpec/ImplicitSubject` when `is_expected` is used inside `its()` block. ([@Darhazer][])
* Add `single_statement_only` style to  `RSpec/ImplicitSubject` as a more relaxed alternative to `single_line_only`. ([@Darhazer][])
* Add `RSpec/UnspecifiedException` as a default cop to encourage more-specific `expect{}.to raise_error(ExceptionType)`, or `raise_exception` style handling of exceptions. ([@daveworth][])

## 1.29.1 (2018-09-01)

* Fix false negative in `FactoryBot/AttributeDefinedStatically` when attribute is defined on `self`. ([@Darhazer][])
* `RSpec/FactoryBot` cops will now also inspect the `spec/factories.rb` path by default. ([@bquorning][])

## 1.29.0 (2018-08-25)

* `RSpec/InstanceVariable` - Recommend local variables in addition to `let`. ([@jaredbeck][])
* Add `RSpec/ImplicitSubject` cop. ([@Darhazer][])
* Add `RSpec/HooksBeforeExamples` cop. ([@Darhazer][])

## 1.28.0 (2018-08-14)

* Add `RSpec/ReceiveNever` cop enforcing usage of `not_to receive` instead of `never` matcher. ([@Darhazer][])
* Fix false positive in `RSpec/EmptyLineAfterExampleGroup` cop when example is inside `if`. ([@Darhazer][])
* Add `RSpec/MissingExampleGroupArgument` to enforce first argument for an example group. ([@geniou][])
* Drop support for ruby `2.1`. ([@bquorning][])
* Add `FactoryBot/AttributeDefinedStatically` cop to help FactoryBot users with the deprecation of static attributes. ([@composerinteralia][], [@seanpdoyle][])
* Remove `FactoryBot/DynamicAttributeDefinedStatically` and `FactoryBot/StaticAttributeDefinedDynamically` cops. ([@composerinteralia][])

## 1.27.0 (2018-06-14)

* `RSpec/LeadingSubject` now enforces subject to be before any examples, hooks or let declarations. ([@Darhazer][])
* Fix `RSpec/NotToNot` to highlight only the selector (`not_to` or `to_not`), so it works also on `expect { ... }` blocks. ([@bquorning][])
* Add `RSpec/EmptyLineAfterHook` cop. ([@bquorning][])
* Add `RSpec/EmptyLineAfterExampleGroup` cop to check that there is an empty line after example group blocks. ([@bquorning][])
* Fix `RSpec/DescribeClass` crashing on `RSpec.describe` without arguments. ([@Darhazer][])
* Bump RuboCop requirement to v0.56.0. ([@bquorning][])
* Fix `RSpec/OverwritingSetup` crashing if a variable is used as an argument for `let`. ([@Darhazer][])

## 1.26.0 (2018-06-06)

* Fix false positive in `RSpec/EmptyExampleGroup` cop when methods named like a RSpec method are used.  ([@Darhazer][])
* Fix `Capybara/FeatureMethods` not working when there is require before the spec. ([@Darhazer][])
* Fix `RSpec/EmptyLineAfterFinalLet`: allow a comment to be placed after latest let, requiring empty line after the comment. ([@Darhazer][])
* Add `RSpec/ReceiveCounts` cop to enforce usage of :once and :twice matchers. ([@Darhazer][])

## 1.25.1 (2018-04-10)

* Fix false positive in `RSpec/Pending` cop when pending is used as a method name.  ([@Darhazer][])
* Fix `FactoryBot/DynamicAttributeDefinedStatically` false positive when using symbol proc argument for a sequence. ([@tdeo][])

## 1.25.0 (2018-04-07)

* Add `RSpec/SharedExamples` cop to enforce consistent usage of string to titleize shared examples. ([@anthony-robin][])
* Add `RSpec/Be` cop to enforce passing argument to the generic `be` matcher. ([@Darhazer][])
* Fix false positives in `StaticAttributeDefinedDynamically` and `ReturnFromStub` when a const is used in an array or hash. ([@Darhazer][])
* Add `RSpec/Pending` cop to enforce no existing pending or skipped examples.  This is disabled by default. ([@patrickomatic][])
* Fix `RSpec/NestedGroups` cop support --auto-gen-config. ([@walf443][])
* Fix false positives in `Capybara/FeatureMethods` when feature methods are used as property names in a factory. ([@Darhazer][])
* Allow configuring enabled methods in `Capybara/FeatureMethods`. ([@Darhazer][])
* Add `FactoryBot/CreateList` cop. ([@Darhazer][])

## 1.24.0 (2018-03-06)

* Compatibility with RuboCop v0.53.0. ([@bquorning][])
* The `Rails/HttpStatus` cop is unavailable if the `rack` gem cannot be loaded. ([@bquorning][])
* Fix `Rails/HttpStatus` not working with custom HTTP status codes. ([@bquorning][])
* Fix `FactoryBot/StaticAttributeDefinedDynamically` to handle empty block. ([@abrom][])
* Fix false positive in `FactoryBot/DynamicAttributeDefinedStatically` when a before/after callback has a symbol proc argument. ([@abrom][])

## 1.23.0 (2018-02-23)

* Add `RSpec/Rails/HttpStatus` cop to enforce consistent usage of the status format (numeric or symbolic). ([@anthony-robin][], [@jojos003][])
* Fix false negative in `RSpec/ReturnFromStub` when a constant is being returned by the stub. ([@Darhazer][])
* Fix `FactoryBot/DynamicAttributeDefinedStatically` to handle dynamic attributes inside arrays/hashes. ([@abrom][])
* Add `FactoryBot/StaticAttributeDefinedDynamically` (based on dynamic attribute cop). ([@abrom][])

## 1.22.2 (2018-02-01)

* Fix error in `RSpec/DescribedClass` when working on an empty `describe` block. ([@bquorning][])

## 1.22.1 (2018-01-17)

* Fix false positives in `RSpec/ReturnFromStub`. ([@Darhazer][])

## 1.22.0 (2018-01-10)

* Updates `describe_class` to account for RSpecs `:system` wrapper of rails system tests. ([@EliseFitz15][])
* Add `RSpec/ExpectChange` cop to enforce consistent usage of the change matcher. ([@Darhazer][])
* Add autocorrect support to `RSpec/LetBeforeExamples`. ([@Darhazer][])
* Fix `RSpec/InstanceVariable` flagging instance variables inside dynamically defined class. ([@Darhazer][])
* Add autocorrect support for `RSpec/ReturnFromStub` cop. ([@bquorning][])
* Add `RSpec/ExampleWithoutDescription` cop. ([@Darhazer][])

## 1.21.0 (2017-12-13)

* Compatibility with RuboCop v0.52.0. ([@bquorning][])
* Improve performance when user does not override default RSpec Pattern config. ([@walf443][])
* Add `AggregateFailuresByDefault` configuration for `RSpec/MultipleExpectations` cop. ([@onk][])

## 1.20.1 (2017-11-15)

* Add "without" to list of default allowed prefixes for `RSpec/ContextWording`. ([@bquorning][])

## 1.20.0 (2017-11-09)

* Rename namespace `FactoryGirl` to `FactoryBot` following original library update. ([@walf443][])
* Fix exception in `RSpec/ReturnFromStub` on empty block. ([@yevhene][])
* Add `RSpec/ContextWording` cop. ([@pirj][], [@telmofcosta][])
* Fix `RSpec/SubjectStub` cop matches receive message inside all matcher. ([@walf443][])

## 1.19.0 (2017-10-18)

Compatibility release so users can upgrade RuboCop to 0.51.0. No new features.

## 1.18.0 (2017-09-29)

* Fix false positive in `Capybara/FeatureMethods`. ([@Darhazer][])
* Add `RSpec/Capybara/CurrentPathExpectation` cop for feature specs, disallowing setting expectations on `current_path`. ([@timrogers][])
* Fix false positive in `RSpec/LetBeforeExamples` cop when example group contains single let. ([@Darhazer][])

## 1.17.1 (2017-09-20)

* Improved `RSpec/ReturnFromStub` to handle string interpolation, hashes and do..end blocks. ([@Darhazer][])
* Fixed compatibility with JRuby. ([@zverok][])

## 1.17.0 (2017-09-14)

* Add `RSpec/Capybara` namespace including the first cop for feature specs: `Capybara/FeatureMethods`. ([@rspeicher][])
* Update to RuboCop 0.50.0. ([@bquorning][])

## 1.16.0 (2017-09-06)

* Add `RSpec/FactoryGirl` namespace including the first cop for factories: `FactoryGirl/DynamicAttributeDefinedStatically`. ([@jonatas][])
* Add disabled by default `RSpec/AlignLeftLetBrace`. ([@backus][])
* Add disabled by default `RSpec/AlignRightLetBrace`. ([@backus][])
* Add `RSpec/LetBeforeExamples` cop. ([@Darhazer][])
* Add `RSpec/MultipleSubjects` cop. ([@backus][])
* Add `RSpec/ReturnFromStub` cop. ([@Darhazer][])
* Add `RSpec/VoidExpect` cop. ([@pocke][])
* Add `RSpec/InvalidPredicateMatcher` cop. ([@pocke][])
* Change HookArgument cop to detect when hook has a receiver. ([@pocke][])
* Add `RSpec/PredicateMatcher` cop. ([@pocke][])
* Add `RSpec/ExpectInHook` cop. ([@pocke][])
* `RSpec/MultipleExpectations` now detects usage of expect_any_instance_of. ([@Darhazer][])
* `RSpec/MultipleExpectations` now detects usage of is_expected. ([@bmorrall][])

## 1.15.1 (2017-04-30)

* Fix the handling of various edge cases in the `RSpec/ExampleWording` cop, including one that would cause autocorrect to crash. ([@dgollahon][])
* Fix `RSpec/IteratedExpectation` crashing when there is an assignment in the iteration. ([@Darhazer][])
* Fix false positive in `RSpec/SingleArgumentMessageChain` cop when the single argument is a hash. ([@Darhazer][])

## 1.15.0 (2017-03-24)

* Add `RSpec/DescribeSymbol` cop. ([@rspeicher][])
* Fix error when `RSpec/OverwritingSetup` and `RSpec/ScatteredLet` analyzed empty example groups. ([@backus][])

## 1.14.0 (2017-03-24)

* Add `RSpec/OverwritingSetup` cop. ([@Darhazer][])
* Add autocorrect support for `RSpec/LeadingSubject` cop. ([@Darhazer][])
* Add `RSpec/ScatteredLet` cop. ([@Darhazer][])
* Add `RSpec/IteratedExpectation` cop. ([@Darhazer][])
* Add `RSpec/EmptyLineAfterSubject` cop. ([@Darhazer][])
* Add `RSpec/EmptyLineAfterFinalLet` cop. ([@Darhazer][])

## 1.13.0 (2017-03-07)

* Add repeated 'it' detection to `RSpec/ExampleWording` cop. ([@dgollahon][])
* Add [observed_nesting/max_nesting] info to `RSpec/NestedGroups` messages. ([@dgollahon][])
* Add `RSpec/ItBehavesLike` cop. ([@dgollahon][])
* Add `RSpec/SharedContext` cop. ([@Darhazer][])
* `RSpec/MultipleExpectations`: Count aggregate_failures block as single expectation. ([@Darhazer][])
* Fix `ExpectActual` cop flagging `rspec-rails` routing specs. ([@backus][])
* Fix `FilePath` cop not registering offenses for files like `spec/blog/user.rb` when it should be `spec/blog/user_spec.rb`. ([@backus][])

## 1.12.0 (2017-02-21)

* Add `RSpec/InstanceSpy` cop. ([@Darhazer][])
* Add `RSpec/BeforeAfterAll` for avoiding leaky global test setup. ([@cfabianski][])

## 1.11.0 (2017-02-16)

* Add `AroundBlock` cop. ([@Darhazer][])
* Add `EnforcedStyle` configuration for `RSpec/DescribedClass` cop. ([@Darhazer][])
* Fix false positive for `RSpec/RepeatedExample` cop. ([@redross][])

## 1.10.0 (2017-01-15)

* Fix false negative for `RSpec/MessageSpies` cop. ([@onk][])
* Fix internal dependencies on RuboCop to be compatible with 0.47 release. ([@backus][])
* Add autocorrect support for `SingleArgumentMessageChain` cop. ([@bquorning][])
* Rename `NestedGroups`' configuration key from `MaxNesting` to `Max` in order to be consistent with other cop configuration. ([@backus][])
* Add `RepeatedExample` cop for detecting repeated examples within example groups. ([@backus][])
* Add `ScatteredSetup` cop for enforcing that only one `before`, `around`, and `after` hook are used per example group scope. ([@backus][])
* Add `ExpectOutput` cop for recommending `expect { ... }.to output(...).to_stdout`. ([@backus][])

## 1.9.1 (2017-01-02)

* Fix unintentional regression change in `NestedGroups` reported in #270. ([@backus][])
* Change `MaxNesting` for `NestedGroups` from 2 to 3. ([@backus][])

## 1.9.0 (2016-12-29)

* Add `MessageSpies` cop for enforcing consistent style of either `expect(...).to have_received` or `expect(...).to receive`, intended as a replacement for the `MessageExpectation` cop. ([@bquorning][])
* Fix `DescribeClass` to not flag `describe` at the top of a block of shared examples. ([@clupprich][])
* Add `SingleArgumentMessageChain` cop for recommending use of `receive` instead of `receive_message_chain` where possible. ([@bquorning][])
* Add `RepeatedDescription` cop for detecting repeated example descriptions within example groups. ([@backus][])

## 1.8.0 (2016-10-27)

* Optionally ignore method names in the `describe` argument when running the `FilePath` cop. ([@bquorning][])
* Fix regression in how `FilePath` converts alphanumeric class names into paths. ([@bquorning][])
* Add `ImplicitExpect` cop for enforcing `should` vs. `is_expected.to`. ([@backus][])
* Disable `MessageExpectation` cop in the default configuration. ([@bquorning][])

## 1.7.0 (2016-08-24)

* Add support for checking all example groups with `ExampleLength`. ([@backus][])
* Add support for checking shared example groups for `DescribedClass`. ([@backus][])
* Add support for checking `its` from [rspec-its](https://github.com/rspec/rspec-its). ([@backus][])
* Add `EmptyExampleGroup` cop for detecting `describe`s and `context`s without any tests inside. ([@backus][])
* Add `CustomIncludeMethods` configuration option for `EmptyExampleGroup`. ([@backus][])
* Add `NestedGroups` cop for detecting excessive example group nesting. ([@backus][])
* Add `MaxNesting` configuration option for `NestedGroups` cop. ([@backus][])
* Add `ExpectActual` cop for detecting literal values within `expect(...)`. ([@backus][])
* Add `MultipleExpectations` cop for detecting multiple `expect(...)` calls within one example. ([@backus][])
* Add `Max` configuration option for `MultipleExpectations`. ([@backus][])
* Add `SubjectStub` cop for testing stubbed test subjects. ([@backus][])
* Add `LetSetup` cop for detecting cases where `let!` is used for test setup. ([@backus][])
* Change all cops to only inspect files with names following rspec convention (`*/spec/*` and/or `_spec.rb`). ([@backus][])
* Add `AllCops/RSpec` configuration option for specifying custom spec file patterns. ([@backus][])
* Add `AssignmentOnly` configuration option for `RSpec/InstanceVariable` cop. ([@backus][])
* Add `BeEql` cop which looks for expectations that can use `be(...)` instead of `eql(...)`. ([@backus][])
* Add autocorrect support for `BeEql` cop. ([@backus][])
* Add `MessageExpectation` cop for enforcing consistent style of either `expect(...).to receive` or `allow(...).to receive`. ([@backus][])
* Add `MessageChain` cop. ([@bquorning][])

## 1.6.0 (2016-08-03)

* Add `SkipBlocks` option for `DescribedClass` cop. ([@backus][])

## 1.5.3 (2016-08-02)

* Add `RSpec/NamedSubject` cop. ([@backus][])

## 1.5.2 (2016-08-01)

* Drop support for ruby `2.0.0` and `2.1.0`. ([@backus][])
* Internal refactorings and improved test coverage. ([@backus][])

## 1.5.1 (2016-07-20)

* Fix `unrecognized parameter RSpec/VerifiedDoubles:IgnoreSymbolicNames` warning. ([@jeffreyc][])
* Update to rubocop 0.41.2. ([@backus][])

## 1.5.0 (2016-05-17)

* Expand `VerifiedDoubles` cop to check for `spy` as well as `double`. ([@andyw8][])
* Enable `VerifiedDoubles` cop by default. ([@andyw8][])
* Add `IgnoreSymbolicNames` option for `VerifiedDoubles` cop. ([@andyw8][])
* Add `RSpec::ExampleLength` cop. ([@andyw8][])
* Handle alphanumeric class names in `FilePath` cop. ([@andyw8][])
* Skip `DescribeClass` cop for view specs. ([@andyw8][])
* Skip `FilePath` cop for Rails routing specs. ([@andyw8][])
* Add cop to check for focused specs. ([@renanborgescampos][], [@jaredmoody][])
* Clean-up `RSpec::NotToNot` to use same configuration semantics as other Rubocop cops, add autocorrect support for `RSpec::NotToNot`. ([@baberthal][])
* Update to rubocop 0.40.0. ([@nijikon][])

## 1.4.1 (2016-04-03)

* Ignore routing specs for DescribeClass cop. ([@nijikon][])
* Move rubocop dependency to runtime. ([@nijikon][])
* Update to rubocop 0.39.0. ([@nijikon][])

## 1.4.0 (2016-02-15)

* Update to rubocop 0.37.2. ([@nijikon][])
* Update ruby versions we test against. ([@nijikon][])
* Add `RSpec::NotToNot` cop. ([@miguelfteixeira][])
* Add `RSpec/AnyInstance` cop. ([@mlarraz][])

## 1.3.1

* Fix auto correction issue - syntax had changed in RuboCop v0.31. ([@bquorning][])
* Add RuboCop clone to vendor folder - see #39 for details. ([@bquorning][])

## 1.3.0

* Ignore non string arguments for FilePathCop - thanks to @deivid-rodriguez. ([@geniou][])
* Skip DescribeMethod cop for tagged specs. ([@deivid-rodriguez][])
* Skip DescribeClass cop for feature/request specs. ([@deivid-rodriguez][])

## 1.2.2

* Make `RSpec::ExampleWording` case insensitive. ([@geniou][])

## 1.2.1

* Add `RSpec::VerifiedDoubles` cop. ([@andyw8][])

## 1.2.0

* Drop support of ruby `1.9.2`. ([@geniou][])
* Update to RuboCop `~> 0.24`. ([@geniou][])
* Add `autocorrect` to `RSpec::ExampleWording`. This experimental - use with care and check the changes. ([@geniou][])
* Fix config loader debug output. ([@geniou][])
* Rename `FileName` cop to `FilePath` as a workaround - see [#19](https://github.com/nevir/rubocop-rspec/issues/19). ([@geniou][])

## 1.1.0

* Add `autocorrect` to `RSpec::DescribedClass` cop. ([@geniou][])

## 1.0.1

* Add `config` folder to gemspec. ([@pstengel][])

## 1.0.rc3

* Update to RuboCop `>= 0.23`. ([@geniou][])
* Add configuration option for `CustomTransformation` to `FileName` cop. ([@geniou][])

## 1.0.rc2

* Gem is no longer 20MB (sorry!). ([@nevir][])
* `RspecFileName` cop allows for method specs to organized into directories by class and type. ([@nevir][])

## 1.0.rc1

* Update code to work with rubocop `>= 0.19`. ([@geniou][])
* Split `UnitSpecNaming` cop into `RSpecDescribeClass`, `RSpecDescribeMethod` and `RSpecFileName` and enabled them all by default. ([@geniou][])
* Add `RSpecExampleWording` cop to prevent to use of should at the beginning of the spec description. ([@geniou][])
* Fix `RSpecFileName` cop for non-class specs. ([@geniou][])
* Adapt `RSpecFileName` cop to commen naming convention and skip spec with multiple top level describes. ([@geniou][])
* Add `RSpecMultipleDescribes` cop to check for multiple top level describes. ([@geniou][])
* Add `RSpecDescribedClass` to promote the use of `described_class`. ([@geniou][])
* Add `RSpecInstanceVariable` cop to check for the usage of instance variables. ([@geniou][])

<!-- Contributors -->

[@andyw8]: https://github.com/andyw8
[@backus]: https://github.com/backus
[@bquorning]: https://github.com/bquorning
[@deivid-rodriguez]: https://github.com/deivid-rodriguez
[@geniou]: https://github.com/geniou
[@jaredbeck]: https://github.com/jaredbeck
[@jawshooah]: https://github.com/jawshooah
[@nevir]: https://github.com/nevir
[@nijikon]: https://github.com/nijikon
[@pstengel]: https://github.com/pstengel
[@miguelfteixeira]: https://github.com/miguelfteixeira
[@mlarraz]: https://github.com/mlarraz
[@renanborgescampos]: https://github.com/renanborgescampos
[@jaredmoody]: https://github.com/jaredmoody
[@baberthal]: https://github.com/baberthal
[@jeffreyc]: https://github.com/jeffreyc
[@clupprich]: https://github.com/clupprich
[@onk]: https://github.com/onk
[@Darhazer]: https://github.com/Darhazer
[@redross]: https://github.com/redross
[@cfabianski]: https://github.com/cfabianski
[@dgollahon]: https://github.com/dgollahon
[@rspeicher]: https://github.com/rspeicher
[@jonatas]: https://github.com/jonatas
[@pocke]: https://github.com/pocke
[@bmorrall]: https:/github.com/bmorrall
[@zverok]: https:/github.com/zverok
[@timrogers]: https://github.com/timrogers
[@yevhene]: https://github.com/yevhene
[@walf443]: https://github.com/walf443
[@pirj]: https://github.com/pirj
[@telmofcosta]: https://github.com/telmofcosta
[@EliseFitz15]: https://github.com/EliseFitz15
[@anthony-robin]: https://github.com/anthony-robin
[@jojos003]: https://github.com/jojos003
[@abrom]: https://github.com/abrom
[@patrickomatic]: https://github.com/patrickomatic
[@tdeo]: https://github.com/tdeo
[@composerinteralia]: https://github.com/composerinteralia
[@seanpdoyle]: https://github.com/seanpdoyle
[@vzvu3k6k]: https://github.com/vzvu3k6k
[@BrentWheeldon]: https://github.com/BrentWheeldon
[@daveworth]: https://github.com/daveworth
[@RST-J]: https://github.com/RST-J
[@ypresto]: https://github.com/ypresto
[@mkenyon]: https://github.com/mkenyon
[@gsamokovarov]: https://github.com/gsamokovarov
[@schmijos]: https://github.com/schmijos
[@foton]: https://github.com/foton
[@nc-holodakg]: https://github.com/nc-holodakg
[@onumis]: https://github.com/onumis
[@nickcampbell18]: https://github.com/nickcampbell18
[@QQism]: https://github.com/QQism
[@kellysutton]: https://github.com/kellysutton
[@mkrawc]: https://github.com/mkrawc
[@jfragoulis]: https://github.com/jfragoulis
[@ybiquitous]: https://github.com/ybiquitous
[@dduugg]: https://github.com/dduugg
[@lazycoder9]: https://github.com/lazycoder9
[@elebow]: https://github.com/elebow
[@eitoball]: https://github.com/eitoball
[@aried3r]: https://github.com/aried3r
[@AlexWayfer]: https://github.com/AlexWayfer
[@tejasbubane]: https://github.com/tejasbubane
[@twalpole]: https://github.com/twalpole
[@zdennis]: https://github.com/zdennis
[@robotdana]: https://github.com/robotdana
[@rolfschmidt]: https://github.com/rolfschmidt
[@andrykonchin]: https://github.com/andrykonchin
[@harrylewis]: https://github.com/harrylewis
[@elliterate]: https://github.com/elliterate
[@mlarraz]: https://github.com/mlarraz
[@jtannas]: https://github.com/jtannas
[@mockdeep]: https://github.com/mockdeep
[@biinari]: https://github.com/biinari<|MERGE_RESOLUTION|>--- conflicted
+++ resolved
@@ -2,18 +2,14 @@
 
 ## Master (Unreleased)
 
-<<<<<<< HEAD
 * Move our documentation from rubocop-rspec.readthedocs.io to docs.rubocop.org/rubocop-rspec. ([@bquorning][])
 * Add `RSpec/RepeatedIncludeExample` cop. ([@biinari][])
+* Fix false positives in `RSpec/EmptyExampleGroup`. ([@pirj][])
+
+## 1.43.2 (2020-08-25)
+
 * Fix `RSpec/FilePath` when checking a file with a shared example. ([@pirj][])
 * Fix subject nesting detection in `RSpec/LeadingSubject`. ([@pirj][])
-* Fix false positives in `RSpec/EmptyExampleGroup`. ([@pirj][])
-=======
-## 1.43.2 (2020-08-25)
-
-* Fix `RSpec/FilePath` when checking a file with a shared example. ([@pirj][])
-* Fix subject nesting detection in `RSpec/LeadingSubject`. ([@pirj][])
->>>>>>> fd7009b6
 
 ## 1.43.1 (2020-08-17)
 
